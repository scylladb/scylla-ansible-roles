--- conflicted
+++ resolved
@@ -11,14 +11,6 @@
         path: "./ssl/ca/{{ scylla_cluster_name }}-ca.crt"
       register: ca_crt_details
 
-<<<<<<< HEAD
-    - name: Check CA crt exists
-      stat:
-        path: "./ssl/ca/{{ scylla_cluster_name }}-ca.crt"
-      register: ca_crt_details
-
-=======
->>>>>>> d88931fa
     - name: Generate an OpenSSL private key for the CA.
       openssl_privatekey:
         path: "./ssl/ca/{{ scylla_cluster_name }}-ca.pem"
@@ -63,30 +55,11 @@
       register: hostname_cert_details
       delegate_to: localhost
 
-<<<<<<< HEAD
-    - name: Check private keys exist
-      stat:
-        path: "./ssl/{{ inventory_hostname }}/{{ inventory_hostname }}.pem"
-      register: hostname_private_details
-      delegate_to: localhost
-
-    - name: Check certificates exist
-      stat:
-        path: "./ssl/{{ inventory_hostname }}/{{ inventory_hostname }}.crt"
-      register: hostname_cert_details
-      delegate_to: localhost
-
-=======
->>>>>>> d88931fa
     - name: Generate an OpenSSL private key.
       openssl_privatekey:
         path: "./ssl/{{ inventory_hostname }}/{{ inventory_hostname }}.pem"
       delegate_to: localhost
       when: hostname_private_details.stat.exists == False
-<<<<<<< HEAD
-      with_items: "{{ hostname_private_details.results }}"
-=======
->>>>>>> d88931fa
 
     - name: Generate an OpenSSL Certificate Signing Request
       openssl_csr:
@@ -105,10 +78,6 @@
         provider: ownca
       delegate_to: localhost
       when: hostname_cert_details.stat.exists == False
-<<<<<<< HEAD
-      with_items: "{{ hostname_cert_details.results }}"
-=======
->>>>>>> d88931fa
 
     - name: Copy the certificates into their proper locations
       copy:
