--- conflicted
+++ resolved
@@ -98,7 +98,6 @@
   ignore_errors: true
   #TODO: stop ignoring errors when the node_exporter_install script fix is available in all actual versions, resp. use only for < 5.0 / 2022
 
-<<<<<<< HEAD
 - name: node exporter setup from 5.0/2022
   service:
         name: scylla-node-exporter
@@ -107,7 +106,6 @@
   ignore_errors: true
   #TODO: stop ignoring errors when a version check is added
 
-||||||| parent of 93afbe3 (Updates from master)
 - name: Populate service facts
   service_facts:
   # example output:
@@ -120,8 +118,6 @@
   #     }
   #  }
 
-=======
->>>>>>> 93afbe3 (Updates from master)
 - name: configure Scylla
   shell: |
     scylla_setup --no-raid-setup --nic {{ scylla_nic }} --setup-nic-and-disks --no-ec2-check --no-kernel-check --no-ntp-setup --no-io-setup --no-node-exporter --no-coredump-setup --no-sysconfig-setup
@@ -241,7 +237,6 @@
 - name: start_scylla_service dependent tasks
   block:
     - name: start scylla seeds
-<<<<<<< HEAD
     # scylla_listen_address is a composite indirect value that depends on another per-host value - scylla_nic.
     # Therefore in order to be able to get the corresponding value via hostvars[item] later in the play we need to
     # have an actual value resolved.
@@ -265,15 +260,12 @@
       set_fact:
         listen_address: "{{ scylla_listen_address }}"
     - name: start scylla seeds
-=======
->>>>>>> dcee9627
       service:
         name: scylla-server
         state: started
       become: true
       when: vars['ansible_'~scylla_nic].ipv4.address in scylla_seeds or inventory_hostname in scylla_seeds
 
-<<<<<<< HEAD
     # The same relates to the below
     - name: Resolve scylla_broadcast_address
       set_fact:
@@ -287,19 +279,14 @@
       become: true
       when: vars['ansible_'~scylla_nic].ipv4.address in scylla_seeds or inventory_hostname in scylla_seeds
 
-=======
->>>>>>> dcee9627
     - name: start scylla non-seeds
       service:
         name: scylla-server
         state: started
       become: true
       when:
-<<<<<<< HEAD
         - item not in scylla_seeds
         - hostvars[item]['broadcast_address'] not in scylla_seeds
-=======
->>>>>>> dcee9627
         - vars['ansible_'~scylla_nic].ipv4.address not in scylla_seeds
         - inventory_hostname not in scylla_seeds
 
