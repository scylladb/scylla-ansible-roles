--- conflicted
+++ resolved
@@ -9,11 +9,7 @@
   yum:
     name: "https://dl.fedoraproject.org/pub/epel/epel-release-latest-{{ ansible_distribution_major_version }}.noarch.rpm"
     state: present
-<<<<<<< HEAD
     lock_timeout: 60
-=======
-    lock_timeout: 180
->>>>>>> 63c29729
   become: true
 
 - name: Install ELRepo kernel
@@ -33,10 +29,7 @@
       yum:
         name: kernel-ml
         state: present
-<<<<<<< HEAD
         lock_timeout: 60
-=======
-        lock_timeout: 180
 
     - name: Configure grub2 to boot first entry
       lineinfile:
@@ -69,7 +62,6 @@
     - name: Wait for TCP port 22 to be open again
       wait_for_connection:
         delay: 20
->>>>>>> 63c29729
   when: elrepo_kernel == True and (ansible_distribution == "CentOS" or ansible_distribution == "RedHat")
   become: true
 
@@ -134,9 +126,5 @@
   yum:
     name: tlp-stress
     state: latest
-<<<<<<< HEAD
     lock_timeout: 60
-=======
-    lock_timeout: 180
->>>>>>> 63c29729
   become: true
